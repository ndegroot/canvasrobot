from datetime import datetime
import os
from pydal import DAL, Field, validators  # type: ignore
import yaml
import logging
import logging.config

from attrs import define
import keyring
# for UI use rich or tkinter
from rich.prompt import Prompt
from tkinter import simpledialog


# noinspection PyClassHasNoInit
@define
class CanvasConfig:
    """"
    save the urls and API_key in a safe space using
    keyring (works on macOS and Windows)"""
    namespace = "canvasrobot"
    gui_root: object = None
    reset_api_keys: bool = False
    url: str = ""
    api_key: str = ""
    admin_id: int = 0
    api_fields = (
        dict(msg="Enter your Canvas URL (like https://[name].instructure.com)",
             key="url"),
        dict(msg="Enter your Canvas APi Key",
             key="api_key"),
        dict(msg="Enter your Canvas Admin id or 0 ",
             key="admin_id"),
    )

    # start_month = 8

    def __attrs_post_init__(self):
        if self.reset_api_keys:
            self.reset_keys()
        self.get_values()

    def get_values(self):
<<<<<<< HEAD
        """ ask for the canvas api key and url, uses keyring to
=======
        """ ask for canvas url, api key and admin_id , uses keyring to
>>>>>>> aca785e2
        store them in a safe space"""

        for field in self.api_fields:
            value = self.get_value(field["msg"], field["key"])
            self.__setattr__(field["key"], value)

    def get_value(self, msg, entry):
        """get value for entry from keychain if present
           else ask user to supply value (and store it)"""
        value = keyring.get_password(self.namespace, entry)
        if value in (None, ""):
            # noinspection PyTypeChecker
            value = simpledialog.askstring("Input",
                                           msg,
                                           parent=self.gui_root) \
                if self.gui_root else Prompt.ask(msg)
            keyring.set_password(self.namespace, entry, value)
            value = keyring.get_password(self.namespace, entry)
        return value

    def reset_keys(self):
        for field in self.api_fields:
            # noinspection PyUnresolvedReferences
            try:
                keyring.delete_password(self.namespace, field['key'])
            except keyring.errors.PasswordDeleteError:
                logging.info(f"key '{field['key']}' not found in "
                             f"'{self.namespace}' keyring storage")
                pass


# School specific
EDUCATIONS = ('BANL',
              'BAUK',
              'MA',
              'PM_MA',
              'ULO',
              'PM_ULO',
              'MACS',
              'PM_MACS',
              'GV',
              'PM_GV',
              'BIJVAK'
              )

# communities can have multiple educations
COMMUNITY_EDU_IDS = {'banl': ['banl', 'pm_ma', 'pm_ulo', 'pm_gv'],  # nl
                     'bauk': ['bauk', 'pm_macs'],  # uk
                     'macs': ['macs'],
                     'ma': ['ma', 'gv', 'ulo'],
                     'acskills': [edu.lower() for edu in EDUCATIONS]
                     }

# the 'communities-courses' which can have sections
COMMUNITIES = dict(
    acskills=(4485, None),
    theoonline=(4472, None),
    banl=(4221, dict(
          banl=7609,
          pm_ma=117497,
          pm_ulo=117499,
          pm_gv=117498)),
    bauk=(4227, dict(
        bauk=7618,
        pm_macs=117501)),
    macs=(4230, None),
    ma=(4228, dict(
        ma=7619,
        gv=117490,
        ulo=117491))
    )


SHORTNAMES = dict(
    bho1=4285,
    bho2=4440,
    bho3=4441,
    bgo1=10540,
    theol_credo=4472,
    spirsam=7660)

STUDADMIN = ('rsackman',
             'smvries')

ENROLLMENT_TYPES = dict(student='StudentEnrollment',
                        teacher='TeacherEnrollment',
                        observer='ObserverEnrollment',
                        teachingassistant='TeachingAssistantEnrollment')


now = datetime.now()
# July first is considered the end of the educational season
AC_YEAR = now.year - 1 if now.month < 8 else now.year
LAST_YEAR = '-{0}-{1}'.format(AC_YEAR - 1, AC_YEAR)
THIS_YEAR = '-{0}-{1}'.format(AC_YEAR, AC_YEAR + 1)
NEXT_YEAR = '-{0}-{1}'.format(AC_YEAR + 1, AC_YEAR + 2)

EXAMINATION_FOLDER = "Tentamens"


def load_config(default_path='ca_robot.yaml'):
    """
    Setup configuration:
    using yaml config from
    :param default_path:
    """
    path = default_path
    config = None
    if os.path.exists(path):
        with open(path, 'rt') as f:
            config = yaml.safe_load(f.read())
    return config


valid_roles = validators.IS_IN_SET({"T": "Teacher",
                                    "TA": "Teaching Assistant",
                                    "O": "Observer",
                                    "PS": "Proctorio Surveillant",
                                    "S": "Student"})


# noinspection PyCallingNonCallable,PyProtectedMember
class LocalDAL(DAL):
    def __init__(self, is_testing=False, fake_migrate_all=False, folder="databases"):
        url = 'sqlite://testing.sqlite' if is_testing else 'sqlite://storage.sqlite'
        super(LocalDAL, self).__init__(url,
                                       folder=folder,
                                       migrate=True,
                                       migrate_enabled=True,
                                       fake_migrate=False,
                                       fake_migrate_all=fake_migrate_all)

        self.define_table('setting',
                          Field('last_db_update', 'datetime'),
                          singular='Canvasrobot setting',
                          plural='CanvasRobot settings',
                          migrate=False)

        self.define_table('course',
                          Field('course_id', 'integer'),
                          Field('course_code', 'string'),
                          Field('sis_code', 'string'),
                          Field('ac_year', 'string'),
                          Field('name', 'string'),
                          Field('creation_date', 'date'),
                          Field('teachers', 'list:string'),  # as usernames
                          Field('teachers_names', 'list:string'),
                          Field('status', 'integer'),
                          Field('nr_students', 'integer'),
                          Field('nr_modules', 'integer'),
                          Field('nr_module_items', 'integer'),
                          Field('nr_pages', 'integer'),
                          Field('nr_assignments', 'integer'),
                          Field('nr_quizzes', 'integer'),
                          Field('nr_files', 'integer'),
                          # Field('nr_collaborations', 'integer'),
                          Field('nr_ext_urls', 'integer'),
                          Field('assignments_summary', 'string'),
                          Field('examinations_summary', 'string'),
                          Field('examinations_ok', 'boolean', default=False),
                          Field('examinations_findings', 'string'),
                          Field('examinations_details_osiris', 'string'),
                          Field('gradebook', 'upload', uploadfield='gradebook_file'),
                          Field('gradebook_file', 'blob'),
                          singular='LMS course',
                          plural='LMS courses',
                          format='%(name)s[%(teacher_names)s]')

        # To record a controlled set of names referring to examination assignments
        # We override the (sound) pyDAL principle to use course->id as reference
        # because we need the canvas course_id for browser links
        # Note that Pydal create a foreign key to course->id we need to change
        # using DBrowser
        self.define_table('examination',
                          Field('course',
                                'reference course',
                                requires=validators.IS_IN_DB(self, 'id',
                                                             self.course._format)),
                          Field('course_name', 'string'),  # a bit redundant
                          Field('name', 'string'),
                          Field('ignore', 'boolean',
                                label="Skip unused/unusable assignments",
                                default=False),
                          format='%(name)s',
                          singular='Examination name',
                          plural='Examination names')

        self.define_table('user',
                          Field('user_id', 'integer'),
                          Field('username', 'string'),
                          Field('fname', 'string'),
                          Field('first_name', 'string'),
                          Field('prefix', 'string'),
                          Field('last_name', 'string'),
                          Field('email', 'string'),
                          Field('primary_role', 'string', requires=valid_roles),
                          format=('%(first_name)s %(prefix)s '
                                  '%(last_name)s[%(username)s]'),
                          singular='User',
                          plural='Users')

        self.define_table('course2user',
                          Field('course',
                                'reference course',
                                requires=validators.IS_IN_DB(self, 'course.id',
                                                             self.course._format)),
                          Field('user',
                                'reference user',
                                requires=validators.IS_IN_DB(self, 'user.id',
                                                             self.user._format)),
                          Field('role', 'string',
                                requires=valid_roles))

        # self.course.no_students = Field.Virtual(
        #   'no_students',
        #   lambda row: self.((self.course2user.course == row.course.id) &
        #                     (self.course2user.role == 'S')).count())

        self.define_table('submission',
                          Field('submission_id', 'integer'),
                          Field('assigment_id', 'integer'),
                          Field('course_id', 'integer'),
                          Field('user_id', 'integer'),
                          Field('submission_type', 'string'),
                          Field('url', 'string'),
                          Field('grade', 'string'),
                          Field('graded_at', 'string'),
                          format='%(submission_id)s-%(assigment_id)s %(user_id)s',
                          singular='Submission',
                          plural='Submissions')

        self.define_table('document',
                          Field('course',
                                'reference course',
                                requires=validators.IS_IN_DB(self, 'course.id',
                                                             self.course._format)),
                          Field('filename', 'string'),  # from lms
                          Field('content_type', 'string'),  # from lms
                          Field('size', 'integer'),  # from lms
                          Field('folder_id', 'integer'),  # from lms
                          Field('url', 'string'),  # from lms
                          # editor 0= unchecked 1= failed =  2: ok
                          Field('check_status', 'integer', default=0),
                          Field('upload_status', 'integer'),  # upload status lms
                          Field('download_status', 'integer'),  # upload status lms
                          Field('memo', 'string'),  # memo
                          # safe upload of files, keeps filenames
                          Field('file', 'upload'),
                          migrate=True)

        self.define_table('course_urltransform',
                          Field('dryrun','boolean'),
                          Field('course_id', 'integer'),
                          Field('course_code', 'string'),
                          Field('sis_code', 'string'),
                          Field('name', 'string'),
                          Field('teacher_logins', 'list:string'),  # as usernames
                          Field('teacher_names', 'list:string'),
                          Field('status', 'integer'),
                          Field('nr_pages', 'integer'),
                          Field('nr_module_items', 'integer'),
                          Field('nr_assignments', 'integer'),
                          Field('nr_quizzes', 'integer'),
                          Field('nr_files', 'integer'),
                          Field('page_titles', 'list:string'),
                          Field('page_urls', 'list:string'),
                          Field('module_items', 'list:integer'),
                          singular='Course Url transform',
                          plural='Course Url transforms',
                          format='%(name)s[%(teacher_names)s]')

        if is_testing:
            self.truncate_all_tables()

    def truncate_all_tables(self):
        self.commit()
        for table_name in self.tables():
            self[table_name].truncate('RESTART IDENTITY CASCADE')
        self.commit()


global_config = load_config()

if logging and logging.config and global_config:
    logging.config.dictConfig(
        global_config['logging'])  # this created named loggers like 'ca_robot.cli'<|MERGE_RESOLUTION|>--- conflicted
+++ resolved
@@ -41,11 +41,7 @@
         self.get_values()
 
     def get_values(self):
-<<<<<<< HEAD
-        """ ask for the canvas api key and url, uses keyring to
-=======
         """ ask for canvas url, api key and admin_id , uses keyring to
->>>>>>> aca785e2
         store them in a safe space"""
 
         for field in self.api_fields:
