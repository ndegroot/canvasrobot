--- conflicted
+++ resolved
@@ -848,21 +848,12 @@
     def get_examinations_from_database(self, candidate=False):
         db = self.db
         # include the NULL values
-<<<<<<< HEAD
-        qry = ((db.course.ac_year == self.year)&
-               (db.examination.course == db.course.course_id)& # join examination courses
-               (db.examination.candidate ==
-                candidate)) if candidate else ((db.course.ac_year == self.year)&
-                                               (db.examination.course == db.course.course_id))
-        records = db( qry ).select(db.examination.ALL)
-=======
         qry = ((db.course.ac_year == self.year) &
                (db.examination.course == db.course.course_id) &  # join examination courses
                (db.examination.candidate ==
                 candidate)) if candidate else ((db.course.ac_year == self.year) &
                                                (db.examination.course == db.course.course_id))
         records = db(qry).select(db.examination.ALL)
->>>>>>> 4ec2c9bd
         return records
 
     def get_courses_from_database(self,
@@ -872,11 +863,7 @@
                                   fields=None):
         db = self.db
         if skip_courses_without_students:
-<<<<<<< HEAD
-            cur_qry = (db.course.nr_students>0) &(db.course.ac_year == self.year)
-=======
             cur_qry = (db.course.nr_students > 0) & (db.course.ac_year == self.year)
->>>>>>> 4ec2c9bd
         else:
             cur_qry = (db.course.ac_year == self.year)
 
@@ -885,11 +872,7 @@
 
         fields = fields or db.course.ALL
         orderby = orderby or db.course.course_code
-<<<<<<< HEAD
-        records = db(cur_qry).select(db.course.ALL,
-=======
         records = db(cur_qry).select(fields,
->>>>>>> 4ec2c9bd
                                      orderby=orderby)
 
         return records
