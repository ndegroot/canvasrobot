--- conflicted
+++ resolved
@@ -7,12 +7,8 @@
 import os
 import re
 from collections import namedtuple
-<<<<<<< HEAD
-from datetime import datetime, timezone
-=======
 from datetime import datetime, timedelta, timezone
 from pathlib import Path
->>>>>>> aca785e2
 import pytz
 import logging
 import binascii
@@ -22,7 +18,7 @@
 from attrs import define, asdict
 import canvasapi  # type: ignore
 import requests
-# from openpyxl.styles.builtins import total
+from openpyxl.styles.builtins import total
 
 # from functools import lru_cache
 try:  # type: ignore
@@ -162,8 +158,7 @@
 
 
 def course_metadata_memcached(course_id: int, canvas, ignore_assignment_names=None) -> CourseMetadata:
-    """
-    for course get the metadata from memcached if available. return CourseMetadata instance
+    """"
     :course_id
     :canvas                     the canvas api object
     :ignore_assignment_names
@@ -197,7 +192,6 @@
         pages = course.get_pages()
         pages = filter(lambda p: p.title[0:3] != 'UVT', pages)
         nr_pages = len(list(pages))
-
         assignments = course.get_assignments()
         assignments_summary = "Assignments:\n" if list(assignments) \
             else "No assignments"
@@ -265,7 +259,7 @@
             examinations_summary += (f"\nTotal: {examination_files} "
                                      f"examination files ") if examination_files \
                 else "No examination files"
-        # was this working earlier in 2.2.0?
+        # was this working earlier 2.2.0 ?
         # try:
         #    collaborations = course.get_collaborations()
         #    list_of_cols = [c for c in collaborations]
@@ -347,22 +341,6 @@
 
         db = self.db
 
-<<<<<<< HEAD
-        row = db(db.setting.id == 1).select().first()
-        self.last_db_update = row.last_db_update if row else datetime(1, 1, 1,
-                                                                      tzinfo=timezone.utc)
-        now = datetime.now(timezone.utc)
-        utc_timezone = pytz.timezone('UTC')
-        if getattr(self.last_db_update, 'tzinfo') is None:
-            self.last_db_update = utc_timezone.localize(self.last_db_update).astimezone(utc_timezone)
-        try:
-            delta = now - self.last_db_update
-        except (TypeError, Exception):
-            pass
-        else:
-            if delta.days > 3 or db_update:
-                self.update_database_from_canvas()
-=======
         if db_force_update:
             self.update_database_from_canvas()
         elif db_auto_update:
@@ -381,7 +359,6 @@
             else:
                 if db_auto_update and delta.days > 3:
                     self.update_database_from_canvas()
->>>>>>> aca785e2
 
         self.teacher_ids = self.lookup_teachers_db()
 
@@ -454,7 +431,7 @@
                                by_teachers: Optional[list] = None,
                                this_year=True):
         """
-        get all courses from canvas in an account.
+        get all courses from canvas in account.
 
         :param by_teachers: list of teacher id's
         :param this_year: True=filter courses to include only the current year
@@ -503,7 +480,7 @@
         return md_result
 
     def get_all_active_courses(self, from_db=True):
-        """:returns a list of all canvas courses for this subadmin account"""
+        """:returns list of all canvas courses for this subadmin account"""
 
         def cur_year_active(course):
             """ filter function"""
@@ -522,10 +499,10 @@
             courses = list(courses)
         return courses
 
-    def get_course_using_osiris_id(self, osiris_id) -> Optional[Course]:
+    def get_course_using_osiris_id(self, osiris_id):
         """
         :returns first TST course with sisid starting with
-        osiris_id in selected year"""
+        osiris_id in selected  year"""
         for course in self.admin.get_courses():
             # only consider course if selected year
             if str(course.sis_course_id)[:4] != str(self.year):
@@ -633,7 +610,7 @@
         """
         :param search_name:
         :param email to search on email
-        try search name as a login, then the email if supplied.
+        try search name as a login, then the email if supplied otherwise use
         """
         try:
             user = self.canvas.get_user(search_name, 'sis_login_id')
@@ -659,7 +636,7 @@
     @staticmethod
     def get_students_dibsa(c_name, local=True):
         """get list of students from (local) DIBSA CRM"""
-        # idea: use LDAP instead
+        # idea:  use LDAP instead
         url = (f"{'http://127.0.0.1:8000' if local else 'https://webapp.fkt.uvt.nl/'}"
                f"/dibsa/service/call/json/students/{c_name}")
         try:
@@ -684,9 +661,9 @@
         """given
         :param local: get student dat from local Dibsa if True
         :param c_id community id
-        look up the list of educations (at least one item)
+        lookup the list of educations (at least one item)
         retrieve the students from local dibsa/ldap
-        for each student look up canvas user and build a list of canvas
+        for each student lookup canvas user and build list of canvas
         user (student)
         :returns dict  with as key the edu_id list of Canvas students"""
 
@@ -750,10 +727,10 @@
                          username: str = "",
                          enrollment=None) -> Result[User, str]:
         """
-        search course on osiris_id with an enroll using username (more robust,
+        search course on osiris_id with enroll using username (more robust,
         using osiris_id if needed)
 
-        :param search:using osiris_id if present
+        :param search: if given get course using osiris_id
         :param course_id: course_id
         :param section_id: enroll in section if provided
         :param username:
@@ -811,7 +788,7 @@
 
     def enroll_user_in_course(self, user, course, role):
         """
-        enroll (valid) user in course with given role
+        enroll (valid) user in course with role
         :param user:
         :param course:
         :param role:
@@ -881,7 +858,7 @@
                     else:
                         self.enroll_user_in_course(student, course, role=role_student)
 
-    def add_observer_to_education(self, user, edu_id, report_only=False):
+    def add_observer_to_education(self, user, report_only=False):
         """ add user as an observer to all courses of an education"""
         # todo: select courses using membership of education using osiris ids
         # not working just showing
@@ -901,7 +878,7 @@
                 print(observer.name)
 
     def remove_observer_from_all_courses(self, username):
-        """ remove a user as an observer from all TST courses"""
+        """ remove user as an observer from all TST courses"""
         removed = []
         try:
             user = self.canvas.get_user(username, 'sis_login_id')
@@ -924,7 +901,7 @@
         return removed
 
     def import_courses(self, filename):
-        """from the csv file updates table Course and Teacher
+        """from csv file updates table Course and Teacher
         :param filename: filename csv file
         """
 
@@ -985,7 +962,7 @@
     # # Old Blackboard interactions
     # def execute_command(self, command, params=None):
     #     """
-    #     not in use?
+    #     not in use ?
     #     :param command: command to execute
     #     :param params: parameters to tune command
     #     """
@@ -1070,7 +1047,7 @@
     #     :param single_course: used for testing
     #     :return: rows/list of dicts """
     #
-    #     db = self.db # cosmetic reasons
+    #     db = self.db  # cosmetic reasons
     #     suffix = '-{}-'.format(self.year)
     #     qry = db.bbcourse.course_suffix.contains(suffix)
     #     if single_course:
@@ -1138,15 +1115,9 @@
     #     self.execute_command('showuser', user_id)
     #     time.sleep(120)
 
-<<<<<<< HEAD
-    def update_documents(self, files):
-        """ insert file object properties (fname, url) in table bbdocument
-        :param files: list of file objects (containing fname, url)
-=======
     def update_documents_db(self, files):
         """ insert file object properties (fname, url) in table document
         :param files: list of file objects ( containing fname, url)
->>>>>>> aca785e2
         """
         db = self.db
         for c_file in files:
@@ -1174,13 +1145,8 @@
             else:
                 db.commit()
 
-<<<<<<< HEAD
-    def get_list_of_documents(self):
-        """ get documents/attachments from db as a list
-=======
     def get_list_of_documents_db(self, course_id=None):
         """ get documents/attachments from db als a list
->>>>>>> aca785e2
         """
         db = self.db
         if course_id:
@@ -1307,13 +1273,10 @@
         :param course_id: canvas course_id
         :param source: text te find
         :param target: text to replace with
-<<<<<<< HEAD
+        :param dryrun: True: don't update just return marked body
+        :returns tuple of count, list of page tuples, string of html bodies
         :param dryrun: True: don't update but return marked body
         :return:
-=======
-        :param dryrun: True: don't update just return marked body
-        :returns tuple of count, list of page tuples, string of html bodies
->>>>>>> aca785e2
         """
         total_count = 0
         marked_bodies = ""
